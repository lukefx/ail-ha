DOMAIN = "ail"

CONF_USERNAME = "username"
CONF_PASSWORD = "password"
CONF_FIXED_TARIFF = "Flex Tariff"
CONF_PEAK_PRICE = "Peak price"
CONF_OFF_PEAK_PRICE = "Off-Peak Price"

# Statistic IDs for Home Assistant Energy dashboard
ENERGY_CONSUMPTION_KEY = f"{DOMAIN}:energy_consumption"
ENERGY_DAY_CONSUMPTION_KEY = f"{DOMAIN}:energy_day_consumption"
ENERGY_NIGHT_CONSUMPTION_KEY = f"{DOMAIN}:energy_night_consumption"

ENERGY_CONSUMPTION_COST_DAY_KEY = f"{DOMAIN}:energy_day_consumption_cost"
ENERGY_CONSUMPTION_COST_NIGHT_KEY = f"{DOMAIN}:energy_night_consumption_cost"

# Update interval
DEFAULT_UPDATE_INTERVAL_HOUR = 1
CONSUMPTION_DATA_DAYS_TO_FETCH = 7

<<<<<<< HEAD
DAILY_PRICE_CHF = 0.2580  # CHF/kWh
=======
DAILY_PRICE_CHF = 0.2580    # CHF/kWh
>>>>>>> 89873529
NIGHTLY_PRICE_CHF = 0.2347  # CHF/kWh<|MERGE_RESOLUTION|>--- conflicted
+++ resolved
@@ -18,9 +18,5 @@
 DEFAULT_UPDATE_INTERVAL_HOUR = 1
 CONSUMPTION_DATA_DAYS_TO_FETCH = 7
 
-<<<<<<< HEAD
-DAILY_PRICE_CHF = 0.2580  # CHF/kWh
-=======
 DAILY_PRICE_CHF = 0.2580    # CHF/kWh
->>>>>>> 89873529
 NIGHTLY_PRICE_CHF = 0.2347  # CHF/kWh